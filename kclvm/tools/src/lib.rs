--- conflicted
+++ resolved
@@ -1,8 +1,5 @@
 pub mod printer;
-<<<<<<< HEAD
 pub mod query;
-=======
 
 #[macro_use]
-extern crate kclvm_error;
->>>>>>> 000ceb70
+extern crate kclvm_error;