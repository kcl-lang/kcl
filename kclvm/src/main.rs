//! The `kclvm` command-line interface.

#[macro_use]
extern crate clap;

use indexmap::IndexMap;
use kclvm_sema::resolver::scope::ProgramScope;
use std::path::PathBuf;
use std::thread;
use std::{collections::HashMap, path::Path};

use clap::ArgMatches;
use kclvm_ast::ast;
use kclvm_compiler::codegen::{llvm::emit_code, EmitOptions};
use kclvm_config::cache::*;
use kclvm_config::settings::{load_file, merge_settings, SettingsFile};
use kclvm_parser::{load_program, parse_file};
use kclvm_runner::command::Command;
use kclvm_sema::resolver::resolve_program;
use kclvm_error::Handler;

fn main() {
    let matches = clap_app!(kcl =>
        (@subcommand run =>
            (@arg INPUT: ... "Sets the input file to use")
            (@arg OUTPUT: -o --output +takes_value "Sets the LLVM IR/BC output file path")
            (@arg SETTING: ... -Y --setting "Sets the input file to use")
            (@arg EMIT_TYPE: --emit +takes_value "Sets the emit type, expect (ast)")
            (@arg BC_PATH: --bc +takes_value "Sets the linked LLVM bitcode file path")
            (@arg verbose: -v --verbose "Print test information verbosely")
            (@arg disable_none: -n --disable-none "Disable dumping None values")
            (@arg debug: -d --debug "Run in debug mode (for developers only)")
            (@arg sort_key: -k --sort "Sort result keys")
            (@arg ARGUMENT: ... -D --argument "Specify the top-level argument")
        )
    )
    .get_matches();
    if let Some(matches) = matches.subcommand_matches("run") {
        if let Some(files) = matches.values_of("INPUT") {
            let files: Vec<&str> = files.into_iter().collect::<Vec<&str>>();
            if let Some(emit_ty) = matches.value_of("EMIT_TYPE") {
                if emit_ty == "ast" {
                    let module = parse_file(files[0], None);
                    println!("{}", serde_json::to_string(&module).unwrap())
                }
            } else
            {
                // load ast
                let mut program = load_program(&files, None);
                let scope = resolve_program(&mut program);

                // gen bc or ll file
                let ll_file = "_a.out";
                let path = std::path::Path::new(ll_file);
                if path.exists() {
                    std::fs::remove_file(path).unwrap();
                }
                for entry in glob::glob(&format!("{}*.ll", ll_file)).unwrap() {
                    match entry {
                        Ok(path) => {
                            if path.exists() {
                                std::fs::remove_file(path).unwrap();
                            }
                        }
                        Err(e) => println!("{:?}", e),
                    };
                }

                let cache_dir = Path::new(&program.root)
                    .join(".kclvm")
                    .join("cache")
                    .join(kclvm_version::get_full_version());
                if !cache_dir.exists() {
                    std::fs::create_dir_all(&cache_dir).unwrap();
                }
                let mut compile_progs: IndexMap<
                    String,
                    (
                        ast::Program,
                        IndexMap<String, IndexMap<String, String>>,
                        PathBuf,
                    ),
                > = IndexMap::default();

                for (pkgpath, modules) in program.pkgs {
                    let mut pkgs = HashMap::new();
                    pkgs.insert(pkgpath.clone(), modules);
                    let compile_prog = ast::Program {
                        root: program.root.clone(),
                        main: program.main.clone(),
                        pkgs,
                        cmd_args: vec![],
                        cmd_overrides: vec![],
                    };
                    compile_progs.insert(
                        pkgpath,
                        (compile_prog, scope.import_names.clone(), cache_dir.clone()),
                    );
                }
                let mut theads = vec![];
                for (pkgpath, (compile_prog, import_names, cache_dir)) in compile_progs {
                    let t = thread::spawn(move || {
                        let root = &compile_prog.root;
                        let is_main_pkg = pkgpath == kclvm_ast::MAIN_PKG;
                        let file = if is_main_pkg {
                            let main_file =
                                format!("{}{}", pkgpath, chrono::Local::now().timestamp_nanos());
                            cache_dir.join(&main_file)
                        } else {
                            cache_dir.join(&pkgpath)
                        };
                        let lock_file =
                            format!("{}.lock", cache_dir.join(&pkgpath).to_str().unwrap());
                        let ll_file = file.to_str().unwrap();
                        let ll_path = format!("{}.ll", ll_file);
                        let dylib_path = format!("{}{}", ll_file, Command::get_lib_suffix());
                        let mut ll_path_lock = fslock::LockFile::open(&lock_file).unwrap();
                        ll_path_lock.lock().unwrap();
                        if Path::new(&ll_path).exists() {
                            std::fs::remove_file(&ll_path).unwrap();
                        }
                        let dylib_path = if is_main_pkg {
                            emit_code(
                                &compile_prog,
                                import_names,
                                &EmitOptions {
                                    from_path: None,
                                    emit_path: Some(&ll_file),
                                    no_link: true,
                                },
                            )
                            .expect("Compile KCL to LLVM error");
                            let mut cmd = Command::new(0);
                            cmd.run_clang_single(&ll_path, &dylib_path)
                        } else {
                            // If AST module has been modified, ignore the dylib cache
                            let dylib_relative_path: Option<String> =
                                load_pkg_cache(root, &pkgpath, CacheOption::default());
                            match dylib_relative_path {
                                Some(dylib_relative_path) => {
                                    if dylib_relative_path.starts_with('.') {
                                        dylib_relative_path.replacen(".", root, 1)
                                    } else {
                                        dylib_relative_path
                                    }
                                }
                                None => {
                                    emit_code(
                                        &compile_prog,
                                        import_names,
                                        &EmitOptions {
                                            from_path: None,
                                            emit_path: Some(&ll_file),
                                            no_link: true,
                                        },
                                    )
                                    .expect("Compile KCL to LLVM error");
                                    let mut cmd = Command::new(0);
                                    let dylib_path = cmd.run_clang_single(&ll_path, &dylib_path);
                                    let dylib_relative_path = dylib_path.replacen(root, ".", 1);

                                    save_pkg_cache(
                                        root,
                                        &pkgpath,
                                        dylib_relative_path,
                                        CacheOption::default(),
                                    );
                                    dylib_path
                                }
                            }
                        };
                        if Path::new(&ll_path).exists() {
                            std::fs::remove_file(&ll_path).unwrap();
                        }
                        ll_path_lock.unlock().unwrap();
                        dylib_path
                    });
                    theads.push(t);
                }
                let mut dylib_paths = vec![];
                for t in theads {
                    let dylib_path = t.join().unwrap();
                    dylib_paths.push(dylib_path);
                }
                let mut cmd = Command::new(0);
                // link all dylibs
                let dylib_path = cmd.link_dylibs(&dylib_paths, "");
                // Config build
                let settings = build_settings(&matches);
                cmd.run_dylib_with_settings(&dylib_path, settings).unwrap();
                for dylib_path in dylib_paths {
                    if dylib_path.contains(kclvm_ast::MAIN_PKG) && Path::new(&dylib_path).exists() {
                        std::fs::remove_file(&dylib_path).unwrap();
                    }
                }
<<<<<<< HEAD
                scope.check_scope_diagnostics();
=======
                check_scope_diagnostics(scope);
>>>>>>> 6cac1dfe
            }
        } else {
            println!("{}", matches.usage());
        }
    } else {
        println!("{}", matches.usage());
    }
}

fn check_scope_diagnostics(scope: ProgramScope){
    if scope.diagnostics.len() > 0 {
        let mut err_handler = Handler::default();
        err_handler.diagnostics = scope.diagnostics;
        err_handler.alert_if_any_errors();
    }
}

/// Build settings from arg matches.
fn build_settings(matches: &ArgMatches) -> SettingsFile {
    let debug_mode = matches.occurrences_of("debug") > 0;
    let disable_none = matches.occurrences_of("disable_none") > 0;

    let mut settings = if let Some(files) = matches.values_of("SETTING") {
        let files: Vec<&str> = files.into_iter().collect::<Vec<&str>>();
        merge_settings(
            &files
                .iter()
                .map(|f| load_file(f))
                .collect::<Vec<SettingsFile>>(),
        )
    } else {
        SettingsFile::new()
    };
    if let Some(config) = &mut settings.kcl_cli_configs {
        config.debug = Some(debug_mode);
        config.disable_none = Some(disable_none);
    }
    settings
}<|MERGE_RESOLUTION|>--- conflicted
+++ resolved
@@ -14,10 +14,10 @@
 use kclvm_compiler::codegen::{llvm::emit_code, EmitOptions};
 use kclvm_config::cache::*;
 use kclvm_config::settings::{load_file, merge_settings, SettingsFile};
+use kclvm_error::Handler;
 use kclvm_parser::{load_program, parse_file};
 use kclvm_runner::command::Command;
 use kclvm_sema::resolver::resolve_program;
-use kclvm_error::Handler;
 
 fn main() {
     let matches = clap_app!(kcl =>
@@ -43,8 +43,7 @@
                     let module = parse_file(files[0], None);
                     println!("{}", serde_json::to_string(&module).unwrap())
                 }
-            } else
-            {
+            } else {
                 // load ast
                 let mut program = load_program(&files, None);
                 let scope = resolve_program(&mut program);
@@ -193,11 +192,7 @@
                         std::fs::remove_file(&dylib_path).unwrap();
                     }
                 }
-<<<<<<< HEAD
                 scope.check_scope_diagnostics();
-=======
-                check_scope_diagnostics(scope);
->>>>>>> 6cac1dfe
             }
         } else {
             println!("{}", matches.usage());
@@ -207,7 +202,7 @@
     }
 }
 
-fn check_scope_diagnostics(scope: ProgramScope){
+fn check_scope_diagnostics(scope: ProgramScope) {
     if scope.diagnostics.len() > 0 {
         let mut err_handler = Handler::default();
         err_handler.diagnostics = scope.diagnostics;
