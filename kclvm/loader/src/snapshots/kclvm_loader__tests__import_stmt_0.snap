--- conflicted
+++ resolved
@@ -181,7 +181,7 @@
                 column: Some(
                     1,
                 ),
-            },
+            },https://github.com/kcl-lang/kcl/pull/1289/conflict?name=kclvm%252Floader%252Fsrc%252Fsnapshots%252Fkclvm_loader__tests__import_stmt_0.snap&ancestor_oid=86c22cbd246d733c14426b8d42ea0fb9abb9a2f9&base_oid=34d7145b87a025e2ab9111466f97983053a78da7&head_oid=a5d7e0a2eb8281575285bc692efcd39f72a56643
         ),
         owner: Some(
             SymbolRef {
@@ -195,11 +195,7 @@
         def: Some(
             SymbolRef {
                 id: Index {
-<<<<<<< HEAD
                     index: 163,
-=======
-                    index: 162,
->>>>>>> e9b70da9
                     generation: 0,
                 },
                 kind: Value,
