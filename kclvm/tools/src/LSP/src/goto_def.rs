//! GotoDefinition for KCL
//! Github Issue: https://github.com/kcl-lang/kcl/issues/476
//! Now supports goto definition for the following situation:
//! + variable
//! + schema definition
//! + mixin definition
//! + schema attr
//! + attr type

use crate::to_lsp::lsp_location;
use indexmap::IndexSet;
use kclvm_error::Position as KCLPos;
use kclvm_sema::core::global_state::GlobalState;
use kclvm_sema::core::symbol::SymbolRef;
use lsp_types::GotoDefinitionResponse;

// Navigates to the definition of an identifier.
pub(crate) fn goto_def(
    kcl_pos: &KCLPos,
    gs: &GlobalState,
) -> Option<lsp_types::GotoDefinitionResponse> {
    let mut res = IndexSet::new();
    let def = find_def(kcl_pos, gs, true);
    match def {
        Some(def_ref) => match gs.get_symbols().get_symbol(def_ref) {
            Some(def) => match def_ref.get_kind() {
                kclvm_sema::core::symbol::SymbolKind::Package => {
                    let pkg_info = match gs.get_packages().get_package_info(&def.get_name()) {
                        Some(pkg_info) => pkg_info,
                        None => return None,
                    };
                    if pkg_info.is_system() {
                        return None;
                    }
                    for file in pkg_info.get_kfile_paths() {
                        let dummy_pos = KCLPos {
                            filename: file.clone(),
                            line: 1,
                            column: None,
                        };
                        res.insert((dummy_pos.clone(), dummy_pos));
                    }
                }
                _ => {
                    res.insert(def.get_range());
                }
            },
            None => {}
        },
        None => {}
    }
    positions_to_goto_def_resp(&res)
}

pub(crate) fn find_def(kcl_pos: &KCLPos, gs: &GlobalState, exact: bool) -> Option<SymbolRef> {
    if exact {
        match gs.look_up_exact_symbol(kcl_pos) {
            Some(symbol_ref) => match gs.get_symbols().get_symbol(symbol_ref) {
                Some(symbol) => symbol.get_definition(),
                None => None,
            },
            None => None,
        }
    } else {
        match gs.look_up_closest_symbol(kcl_pos) {
            Some(symbol_ref) => match gs.get_symbols().get_symbol(symbol_ref) {
                Some(symbol) => symbol.get_definition(),
                None => None,
            },
            None => None,
        }
    }
}

// Convert kcl position to GotoDefinitionResponse. This function will convert to
// None, Scalar or Array according to the number of positions
fn positions_to_goto_def_resp(
    positions: &IndexSet<(KCLPos, KCLPos)>,
) -> Option<GotoDefinitionResponse> {
    match positions.len() {
        0 => None,
        1 => {
            let (start, end) = positions.iter().next().unwrap().clone();
            let loc = lsp_location(start.filename.clone(), &start, &end)?;
            Some(lsp_types::GotoDefinitionResponse::Scalar(loc))
        }
        _ => {
            let mut res = vec![];
            for (start, end) in positions {
                let loc = lsp_location(start.filename.clone(), start, end)?;
                res.push(loc)
            }
            Some(lsp_types::GotoDefinitionResponse::Array(res))
        }
    }
}

#[cfg(test)]
mod tests {
    use super::goto_def;
    use crate::{
        from_lsp::file_path_from_url,
        tests::{compare_goto_res, compile_test_file},
    };
    use indexmap::IndexSet;
    use kclvm_error::Position as KCLPos;
    use proc_macro_crate::bench_test;
    use std::path::{Path, PathBuf};

    #[test]
    #[bench_test]
    fn goto_import_pkg_test() {
        let path = PathBuf::from(env!("CARGO_MANIFEST_DIR"));
        let (file, _program, _, gs) = compile_test_file("src/test_data/goto_def_test/goto_def.k");
        let pos = KCLPos {
            filename: file,
            line: 1,
            column: Some(10),
        };

        let res = goto_def(&pos, &gs);

        let mut expected_files = IndexSet::new();
        let path_str = path.to_str().unwrap();
        let test_files = [
            "src/test_data/goto_def_test/pkg/schema_def1.k",
            "src/test_data/goto_def_test/pkg/schema_def.k",
        ];
        expected_files.insert(format!("{}/{}", path_str, test_files[0]));
        expected_files.insert(format!("{}/{}", path_str, test_files[1]));

        match res.unwrap() {
            lsp_types::GotoDefinitionResponse::Array(arr) => {
                assert_eq!(expected_files.len(), arr.len());
                for loc in arr {
                    let got_path = file_path_from_url(&loc.uri).unwrap();
                    assert!(expected_files.contains(&got_path));
                }
            }
            _ => {
                unreachable!("test error")
            }
        }
    }

    #[test]
    #[bench_test]
    fn goto_import_file_test() {
        let path = PathBuf::from(env!("CARGO_MANIFEST_DIR"));

        let (file, _program, _, gs) = compile_test_file("src/test_data/goto_def_test/goto_def.k");

        let mut expected_path = path;
        expected_path.push("src/test_data/goto_def_test/pkg/schema_def.k");

        // test goto import file: import .pkg.schema_def
        let pos = KCLPos {
            filename: file,
            line: 2,
            column: Some(10),
        };
        let res = goto_def(&pos, &gs);
        match res.unwrap() {
            lsp_types::GotoDefinitionResponse::Scalar(loc) => {
                let got_path = file_path_from_url(&loc.uri).unwrap();
                assert_eq!(got_path, expected_path.to_str().unwrap())
            }
            _ => {
                unreachable!("test error")
            }
        }
    }

    #[test]
    #[bench_test]
    fn goto_pkg_prefix_def_test() {
        let path = PathBuf::from(env!("CARGO_MANIFEST_DIR"));

        let (file, _program, _, gs) = compile_test_file("src/test_data/goto_def_test/goto_def.k");

        // test goto pkg prefix def: p = pkg.Person {  <- pkg
        let pos = KCLPos {
            filename: file,
            line: 4,
            column: Some(7),
        };
        let res = goto_def(&pos, &gs);
        let mut expected_files = IndexSet::new();
        let path_str = path.to_str().unwrap();
        let test_files = [
            "src/test_data/goto_def_test/pkg/schema_def1.k",
            "src/test_data/goto_def_test/pkg/schema_def.k",
        ];
        expected_files.insert(format!("{}/{}", path_str, test_files[0]));
        expected_files.insert(format!("{}/{}", path_str, test_files[1]));

        match res.unwrap() {
            lsp_types::GotoDefinitionResponse::Array(arr) => {
                assert_eq!(expected_files.len(), arr.len());
                for loc in arr {
                    let got_path = file_path_from_url(&loc.uri).unwrap();
                    assert!(expected_files.contains(&got_path));
                }
            }
            _ => {
                unreachable!("test error")
            }
        }
    }

    #[test]
    #[bench_test]
    fn goto_schema_def_test() {
        let path = PathBuf::from(env!("CARGO_MANIFEST_DIR"));

        let (file, _program, _, gs) = compile_test_file("src/test_data/goto_def_test/goto_def.k");

        let mut expected_path = path;
        expected_path.push("src/test_data/goto_def_test/pkg/schema_def.k");

        // test goto schema definition: p = pkg.Person <- Person
        let pos = KCLPos {
            filename: file,
            line: 4,
            column: Some(11),
        };

        let res = goto_def(&pos, &gs);
        compare_goto_res(
            res,
            (&expected_path.to_str().unwrap().to_string(), 0, 7, 0, 13),
        );
    }

    #[test]
    #[bench_test]
    fn goto_var_def_in_config_and_config_if_test() {
        let path = PathBuf::from(env!("CARGO_MANIFEST_DIR"));

        let (file, _program, _, gs) = compile_test_file("src/test_data/goto_def_test/goto_def.k");

        let mut expected_path = path;
        expected_path.push("src/test_data/goto_def_test/pkg/schema_def.k");

        let pos = KCLPos {
            filename: file.clone(),
            line: 67,
            column: Some(36),
        };
        let res = goto_def(&pos, &gs);
        compare_goto_res(res, (&file, 65, 11, 65, 14));

        let pos = KCLPos {
            filename: file.clone(),
            line: 67,
            column: Some(44),
        };

        let res = goto_def(&pos, &gs);
        compare_goto_res(res, (&file, 65, 16, 65, 21));
        let pos = KCLPos {
            filename: file.clone(),
            line: 64,
            column: Some(11),
        };

        let res = goto_def(&pos, &gs);
        compare_goto_res(res, (&file, 69, 6, 69, 10));
        let pos = KCLPos {
            filename: file.clone(),
            line: 67,
            column: Some(10),
        };

        let res = goto_def(&pos, &gs);
        compare_goto_res(res, (&file, 69, 6, 69, 10));
    }

    #[test]
    #[bench_test]
    fn goto_var_def_in_dict_comp_test() {
        let path = PathBuf::from(env!("CARGO_MANIFEST_DIR"));

        let (file, _program, _, gs) = compile_test_file("src/test_data/goto_def_test/goto_def.k");

        let mut expected_path = path;
        expected_path.push("src/test_data/goto_def_test/pkg/schema_def.k");

        let pos = KCLPos {
            filename: file.clone(),
            line: 77,
            column: Some(68),
        };

        let res = goto_def(&pos, &gs);
        compare_goto_res(res, (&file, 76, 143, 76, 145));

        let pos = KCLPos {
            filename: file.clone(),
            line: 77,
            column: Some(61),
        };

        let res = goto_def(&pos, &gs);
        compare_goto_res(res, (&file, 76, 143, 76, 145));
    }

    #[test]
    #[bench_test]
    fn goto_schema_attr_def_test() {
        let path = PathBuf::from(env!("CARGO_MANIFEST_DIR"));

        let (file, _program, _, gs) = compile_test_file("src/test_data/goto_def_test/goto_def.k");

        let mut expected_path = path;
        expected_path.push("src/test_data/goto_def_test/pkg/schema_def.k");

        // test goto schema attr definition: name: "alice"
        let pos = KCLPos {
            filename: file,
            line: 5,
            column: Some(7),
        };

        let res = goto_def(&pos, &gs);
        compare_goto_res(
            res,
            (&expected_path.to_str().unwrap().to_string(), 4, 4, 4, 8),
        );
    }

    #[test]
    #[bench_test]
    fn goto_schema_attr_def_test1() {
        let path = PathBuf::from(env!("CARGO_MANIFEST_DIR"));

        let (file, _program, _, gs) = compile_test_file("src/test_data/goto_def_test/goto_def.k");

        let mut expected_path = path;
        expected_path.push("src/test_data/goto_def_test/goto_def.k");

        // test goto schema attr definition, goto name in: s = p2.n.name
        let pos = KCLPos {
            filename: file,
            line: 30,
            column: Some(12),
        };

        let res = goto_def(&pos, &gs);
        compare_goto_res(
            res,
            (&expected_path.to_str().unwrap().to_string(), 18, 4, 18, 8),
        );
    }

    #[test]
    #[bench_test]
    fn test_goto_identifier_names() {
        let path = PathBuf::from(env!("CARGO_MANIFEST_DIR"));

        let (file, _program, _, gs) = compile_test_file("src/test_data/goto_def_test/goto_def.k");

        let mut expected_path = path;
        expected_path.push("src/test_data/goto_def_test/goto_def.k");

        // test goto p2 in: s = p2.n.name
        let pos = KCLPos {
            filename: file.clone(),
            line: 30,
            column: Some(5),
        };

        let res = goto_def(&pos, &gs);
        compare_goto_res(
            res,
            (&expected_path.to_str().unwrap().to_string(), 23, 0, 23, 2),
        );

        // test goto n in: s = p2.n.name
        let pos = KCLPos {
            filename: file.clone(),
            line: 30,
            column: Some(8),
        };

        let res = goto_def(&pos, &gs);
        compare_goto_res(
            res,
            (&expected_path.to_str().unwrap().to_string(), 21, 1, 21, 2),
        );

        // test goto name in: s = p2.n.name
        let pos = KCLPos {
            filename: file,
            line: 30,
            column: Some(12),
        };

        let res = goto_def(&pos, &gs);
        compare_goto_res(
            res,
            (&expected_path.to_str().unwrap().to_string(), 18, 4, 18, 8),
        );
    }

    #[test]
    #[bench_test]
    fn goto_identifier_def_test() {
        let (file, _program, _, gs) = compile_test_file("src/test_data/goto_def_test/goto_def.k");

        // test goto identifier definition: p1 = p
        let pos = KCLPos {
            filename: file.to_string(),
            line: 9,
            column: Some(6),
        };

        let res = goto_def(&pos, &gs);
        compare_goto_res(res, (&file, 3, 0, 3, 1));
    }

    #[test]
    #[bench_test]
    fn goto_assign_type_test() {
        let path = PathBuf::from(env!("CARGO_MANIFEST_DIR"));

        let (file, _program, _, gs) = compile_test_file("src/test_data/goto_def_test/goto_def.k");

        let mut expected_path = path;
        expected_path.push("src/test_data/goto_def_test/pkg/schema_def.k");

        // test goto schema attr definition: name: "alice"
        let pos = KCLPos {
            filename: file.clone(),
            line: 38,
            column: Some(17),
        };

        let res = goto_def(&pos, &gs);
        compare_goto_res(res, (&file, 33, 7, 33, 15));
    }

    #[test]
    #[bench_test]
    fn goto_schema_attr_ty_def_test() {
        // test goto schema attr type definition: p1: pkg.Person
        let path = PathBuf::from(env!("CARGO_MANIFEST_DIR"));

        let (file, _program, _, gs) = compile_test_file("src/test_data/goto_def_test/goto_def.k");

        let mut expected_path = path;
        expected_path.push("src/test_data/goto_def_test/pkg/schema_def.k");

        let pos = KCLPos {
            filename: file,
            line: 12,
            column: Some(15),
        };

        let res = goto_def(&pos, &gs);
        compare_goto_res(
            res,
            (&expected_path.to_str().unwrap().to_string(), 0, 7, 0, 13),
        );
    }

    #[test]
    #[bench_test]
    fn goto_schema_attr_ty_def_test1() {
        // test goto schema attr type definition: p2: [pkg.Person]
        let path = PathBuf::from(env!("CARGO_MANIFEST_DIR"));

        let (file, _program, _, gs) = compile_test_file("src/test_data/goto_def_test/goto_def.k");

        let mut expected_path = path;
        expected_path.push("src/test_data/goto_def_test/pkg/schema_def.k");

        let pos = KCLPos {
            filename: file,
            line: 13,
            column: Some(15),
        };
        let res = goto_def(&pos, &gs);
        compare_goto_res(
            res,
            (&expected_path.to_str().unwrap().to_string(), 0, 7, 0, 13),
        );
    }

    #[test]
    #[bench_test]
    fn goto_schema_attr_ty_def_test3() {
        // test goto schema attr type definition: p3: {str: pkg.Person}
        let path = PathBuf::from(env!("CARGO_MANIFEST_DIR"));

        let (file, _program, _, gs) = compile_test_file("src/test_data/goto_def_test/goto_def.k");

        let mut expected_path = path;
        expected_path.push("src/test_data/goto_def_test/pkg/schema_def.k");

        let pos = KCLPos {
            filename: file,
            line: 14,
            column: Some(22),
        };
        let res = goto_def(&pos, &gs);
        compare_goto_res(
            res,
            (&expected_path.to_str().unwrap().to_string(), 0, 7, 0, 13),
        );
    }

    #[test]
    #[bench_test]
    fn goto_schema_attr_ty_def_test4() {
        // test goto schema attr type definition(Person): p4: pkg.Person | pkg.Person1
        let path = PathBuf::from(env!("CARGO_MANIFEST_DIR"));

        let (file, _program, _, gs) = compile_test_file("src/test_data/goto_def_test/goto_def.k");

        let mut expected_path = path;
        expected_path.push("src/test_data/goto_def_test/pkg/schema_def.k");

        let pos = KCLPos {
            filename: file,
            line: 15,
            column: Some(17),
        };

        let res = goto_def(&pos, &gs);
        compare_goto_res(
            res,
            (&expected_path.to_str().unwrap().to_string(), 0, 7, 0, 13),
        );
    }

    #[test]
    #[bench_test]
    fn goto_schema_attr_ty_def_test5() {
        // test goto schema attr type definition(Person1): p4: pkg.Person | pkg.Person1
        let path = PathBuf::from(env!("CARGO_MANIFEST_DIR"));

        let (file, _program, _, gs) = compile_test_file("src/test_data/goto_def_test/goto_def.k");

        let mut expected_path = path;
        expected_path.push("src/test_data/goto_def_test/pkg/schema_def1.k");

        let pos = KCLPos {
            filename: file,
            line: 15,
            column: Some(28),
        };
        let res = goto_def(&pos, &gs);
        compare_goto_res(
            res,
            (&expected_path.to_str().unwrap().to_string(), 0, 7, 0, 14),
        );
    }

    #[test]
    #[bench_test]
    fn goto_local_var_def_test() {
        let path = PathBuf::from(env!("CARGO_MANIFEST_DIR"));

        let (file, _program, _, gs) = compile_test_file("src/test_data/goto_def_test/goto_def.k");

        let mut expected_path = path;
        expected_path.push("src/test_data/goto_def_test/pkg/schema_def.k");

        // test goto local var def
        let pos = KCLPos {
            filename: file.clone(),
            line: 47,
            column: Some(11),
        };

        let res = goto_def(&pos, &gs);
        compare_goto_res(res, (&file, 43, 4, 43, 9));

        let pos = KCLPos {
            filename: file.clone(),
            line: 49,
            column: Some(11),
        };

        let res = goto_def(&pos, &gs);
        compare_goto_res(res, (&file, 43, 4, 43, 9));

        let pos = KCLPos {
            filename: file.clone(),
            line: 51,
            column: Some(11),
        };

        let res = goto_def(&pos, &gs);
        compare_goto_res(res, (&file, 43, 4, 43, 9));
    }

    #[test]
    #[bench_test]
    fn complex_select_goto_def() {
        let (file, _program, _, gs) = compile_test_file("src/test_data/goto_def_test/goto_def.k");

        let pos = KCLPos {
            filename: file.clone(),
            line: 52,
            column: Some(22),
        };

        let res = goto_def(&pos, &gs);
        compare_goto_res(res, (&file, 43, 4, 43, 9));
    }

    #[test]
    #[bench_test]
    fn schema_attribute_def_goto_def() {
        let (file, _program, _, gs) = compile_test_file("src/test_data/goto_def_test/goto_def.k");

        let pos = KCLPos {
            filename: file.clone(),
            line: 19,
            column: Some(5),
        };

        let res = goto_def(&pos, &gs);
        compare_goto_res(res, (&file, 18, 4, 18, 8));
    }

    #[test]
    #[bench_test]
    fn config_desuger_def_goto_def() {
        let (file, _program, _, gs) = compile_test_file("src/test_data/goto_def_test/goto_def.k");

        let pos = KCLPos {
            filename: file.clone(),
            line: 82,
            column: Some(9),
        };

        let res = goto_def(&pos, &gs);
        compare_goto_res(res, (&file, 18, 4, 18, 8));
    }

    #[test]
    #[bench_test]
    fn lambda_param_goto_def() {
        let (file, _program, _, gs) = compile_test_file("src/test_data/goto_def_test/goto_def.k");

        let pos = KCLPos {
            filename: file.clone(),
            line: 86,
            column: Some(4),
        };

        let res = goto_def(&pos, &gs);
        compare_goto_res(res, (&file, 84, 14, 84, 15));

        let pos = KCLPos {
            filename: file.clone(),
            line: 86,
            column: Some(8),
        };

        let res = goto_def(&pos, &gs);
        compare_goto_res(res, (&file, 84, 22, 84, 23));
    }

    #[test]
    #[bench_test]
    fn list_if_expr_test() {
        let (file, _program, _, gs) = compile_test_file("src/test_data/goto_def_test/goto_def.k");

        let pos = KCLPos {
            filename: file.clone(),
            line: 91,
            column: Some(8),
        };

        let res = goto_def(&pos, &gs);
        compare_goto_res(res, (&file, 88, 0, 88, 1));
    }

    #[macro_export]
    macro_rules! goto_def_test_snapshot {
        ($name:ident, $file:expr, $line:expr, $column: expr) => {
            #[test]
            fn $name() {
                insta::assert_snapshot!(format!("{:?}", {
                    let (file, _program, _, gs) = compile_test_file($file);

                    let pos = KCLPos {
                        filename: file.clone(),
                        line: $line,
                        column: Some($column),
                    };
                    let res = goto_def(&pos, &gs);
                    fmt_resp(&res)
                }));
            }
        };
    }

    fn fmt_resp(resp: &Option<lsp_types::GotoDefinitionResponse>) -> String {
        let root_path = PathBuf::from(env!("CARGO_MANIFEST_DIR"));
        match resp {
            Some(resp) => match resp {
                lsp_types::GotoDefinitionResponse::Scalar(loc) => {
                    let url = file_path_from_url(&loc.uri).unwrap();
                    let got_path = Path::new(&url);
                    let relative_path = got_path.strip_prefix(root_path).unwrap();
                    format!("path: {:?}, range: {:?}", relative_path, loc.range)
                }
                _ => todo!(),
            },
            None => "None".to_string(),
        }
    }

    goto_def_test_snapshot!(
        goto_system_pkg_test,
        "src/test_data/goto_def_test/goto_sys_pkg_test.k",
        3,
        1
    );

    goto_def_test_snapshot!(
<<<<<<< HEAD
        lambda_local_var_test,
        "src/test_data/goto_def_test/lambda_local_var_test/lambda_local_var_test.k",
        2,
        9
=======
        goto_dict_to_schema_attr_test1,
        "src/test_data/goto_def_test/dict_to_schema/dict_to_schema.k",
        13,
        15
    );

    goto_def_test_snapshot!(
        goto_dict_to_schema_attr_test2,
        "src/test_data/goto_def_test/dict_to_schema/dict_to_schema.k",
        15,
        7
    );

    goto_def_test_snapshot!(
        goto_dict_to_schema_attr_test3,
        "src/test_data/goto_def_test/dict_to_schema/dict_to_schema.k",
        19,
        7
    );

    goto_def_test_snapshot!(
        goto_dict_to_schema_attr_test4,
        "src/test_data/goto_def_test/dict_to_schema/dict_to_schema.k",
        26,
        11
    );

    goto_def_test_snapshot!(
        goto_dict_to_schema_attr_test5,
        "src/test_data/goto_def_test/dict_to_schema/dict_to_schema.k",
        33,
        11
>>>>>>> 87c53c5f
    );
}<|MERGE_RESOLUTION|>--- conflicted
+++ resolved
@@ -724,12 +724,10 @@
     );
 
     goto_def_test_snapshot!(
-<<<<<<< HEAD
         lambda_local_var_test,
         "src/test_data/goto_def_test/lambda_local_var_test/lambda_local_var_test.k",
         2,
         9
-=======
         goto_dict_to_schema_attr_test1,
         "src/test_data/goto_def_test/dict_to_schema/dict_to_schema.k",
         13,
@@ -762,6 +760,5 @@
         "src/test_data/goto_def_test/dict_to_schema/dict_to_schema.k",
         33,
         11
->>>>>>> 87c53c5f
     );
 }